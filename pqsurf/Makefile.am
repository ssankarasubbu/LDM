# Copyright 2009 University Corporation for Atmospheric Research
#
# This file is part of the LDM package.  See the file COPYRIGHT
# in the top-level source-directory of the package for copying and
# redistribution conditions.
#
## Process this file with automake to produce Makefile.in

EXTRA_DIST		= surface.h
GDBMLIB			= @GDBMLIB@
PQ_SUBDIR		= @PQ_SUBDIR@
bin_PROGRAMS		= pqsurf
pqsurf_SOURCES		= pqsurf.c surf_split.c
CPPFLAGS		= \
    -I$(top_srcdir)/pqinglib \
    -I$(top_srcdir)/ulog \
    -I$(top_builddir)/protocol \
    -I$(top_srcdir)/protocol \
    -I$(top_srcdir)/pq \
    -I$(top_srcdir)/misc \
    -I$(top_srcdir)/pqing \
    -I$(top_srcdir)/registry \
    -I$(top_srcdir)
<<<<<<< HEAD
LDADD			= $(top_builddir)/lib/libldm.la $(GDBMLIB)
=======
pqsurf_LDADD		= $(top_builddir)/lib/libldm.la $(GDBMLIB)
>>>>>>> 9a4c9652
dist_man1_MANS		= pqsurf.1
TAGS_FILES		= \
    ../pqing/*.c ../pqing/*.h \
    ../$(PQ_SUBDIR)/*.c ../$(PQ_SUBDIR)/*.h \
    ../protocol/*.c ../protocol/*.h \
    ../ulog/*.c ../ulog/*.h \
    ../misc/*.c ../misc/*.h \
    ../rpc/*.c ../rpc/*.h

if MAINTAINER
pqsurf.1:	pqsurf.1.in
	$(top_srcdir)/registry/substPaths <$< >$@.tmp
	mv $@.tmp $@
endif<|MERGE_RESOLUTION|>--- conflicted
+++ resolved
@@ -21,11 +21,7 @@
     -I$(top_srcdir)/pqing \
     -I$(top_srcdir)/registry \
     -I$(top_srcdir)
-<<<<<<< HEAD
-LDADD			= $(top_builddir)/lib/libldm.la $(GDBMLIB)
-=======
 pqsurf_LDADD		= $(top_builddir)/lib/libldm.la $(GDBMLIB)
->>>>>>> 9a4c9652
 dist_man1_MANS		= pqsurf.1
 TAGS_FILES		= \
     ../pqing/*.c ../pqing/*.h \
